--- conflicted
+++ resolved
@@ -221,13 +221,8 @@
             Log.w(TAG, "Not supported prior to API 18.");
             return;
         }
-<<<<<<< HEAD
         bluetoothCrashResolver.stop();
-
-        Log.i(TAG, "onDestory called.  stopping scanning");
-=======
         Log.i(TAG, "onDestroy called.  stopping scanning");
->>>>>>> 94c6666a
         handler.removeCallbacksAndMessages(null);
         scanLeDevice(false);
         if (bluetoothAdapter != null) {
